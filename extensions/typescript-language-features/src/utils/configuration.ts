--- conflicted
+++ resolved
@@ -105,22 +105,9 @@
 	readonly enableTsServerTracing: boolean;
 }
 
-<<<<<<< HEAD
-	private static fixPathPrefixes(inspectValue: string): string {
-		const pathPrefixes = ['~' + path.sep];
-		for (const pathPrefix of pathPrefixes) {
-			if (inspectValue.startsWith(pathPrefix)) {
-				const homedir = typeof os.homedir === 'function' ? os.homedir() : ''; // no os.homedir in the browser #128222
-				return path.join(homedir, inspectValue.slice(pathPrefix.length));
-			}
-		}
-		return inspectValue;
-	}
-=======
 export function areServiceConfigurationsEqual(a: TypeScriptServiceConfiguration, b: TypeScriptServiceConfiguration): boolean {
 	return objects.equals(a, b);
 }
->>>>>>> b5a3ddde
 
 export interface ServiceConfigurationProvider {
 	loadFromWorkspace(): TypeScriptServiceConfiguration;
